--- conflicted
+++ resolved
@@ -2,13 +2,8 @@
    ["in-ipv4-bytes"] = 66,
    ["in-ipv4-frag-reassembly-unneeded"] = 1,
    ["in-ipv4-packets"] = 1,
-<<<<<<< HEAD
-   ["memuse-ipv4-frag-reassembly-buffer"] = 728203264,
+   ["memuse-ipv4-frag-reassembly-buffer"] = 11378176,
    ["memuse-ipv6-frag-reassembly-buffer"] = 11378176,
-=======
-   ["memuse-ipv4-frag-reassembly-buffer"] = 11378176,
-   ["memuse-ipv6-frag-reassembly-buffer"] = 728203264,
->>>>>>> b985cb45
    ["out-ipv6-bytes"] = 106,
    ["out-ipv6-frag-not"] = 1,
    ["out-ipv6-packets"] = 1,
