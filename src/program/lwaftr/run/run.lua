module(..., package.seeall)

local S          = require("syscall")
local config     = require("core.config")
local csv_stats  = require("program.lwaftr.csv_stats")
local lib        = require("core.lib")
local setup      = require("program.lwaftr.setup")
local ingress_drop_monitor = require("lib.timers.ingress_drop_monitor")
local lwutil = require("apps.lwaftr.lwutil")
local engine = require("core.app")

local fatal, file_exists = lwutil.fatal, lwutil.file_exists
local nic_exists = lwutil.nic_exists

local function show_usage(exit_code)
   print(require("program.lwaftr.run.README_inc"))
   if exit_code then main.exit(exit_code) end
end
local function migrate_device_on_config(config, v4, v6)
   -- Validate there is only one instance, otherwise the option is ambiguous.
   local device, instance
   for pci_addr, inst in pairs(config.softwire_config.instance) do
      assert(device == nil, "Unable to migrate config to '"..pci_addr.."' as"..
                             "there are multiple instances configured.")
      device, instance = pci_addr, inst
   end

   local migrated = config
   migrated.softwire_config.instance = lib.deepcopy(
      migrated.softwire_config.instance
   )
   local instances = migrated.softwire_config.instance

   if v4 and v4 ~= device then
      print("Migrating instance '"..device.."' to '"..v4.."'")
      instances[v4] = instances[device]
      instances[device] = nil
   end

   if v6 then
      local device, instance = next(instances)
      instance.queue.values[1].external_interface.device = v6
   end

   return migrated
end

function parse_args(args)
   if #args == 0 then show_usage(1) end
   local conf_file, v4, v6
   local ring_buffer_size
   local opts = { verbosity = 0 }
   local scheduling = { ingress_drop_monitor = 'flush' }
   local handlers = {}
   function handlers.n (arg) opts.name = assert(arg) end
   function handlers.v () opts.verbosity = opts.verbosity + 1 end
   function handlers.i () opts.virtio_net = true end
   function handlers.D (arg)
      opts.duration = assert(tonumber(arg), "duration must be a number")
      assert(opts.duration >= 0, "duration can't be negative")
   end
   function handlers.c(arg)
      conf_file = arg
      if not file_exists(conf_file) then
         fatal(("Couldn't locate configuration file at %s"):format(conf_file))
      end
   end
   function handlers.cpu(arg)
      local cpu = tonumber(arg)
      if not cpu or cpu ~= math.floor(cpu) or cpu < 0 then
         fatal("Invalid cpu number: "..arg)
      end
      scheduling.cpu = cpu
   end
   handlers['real-time'] = function(arg)
      scheduling.real_time = true
   end
   function handlers.r (arg)
      ring_buffer_size = tonumber(arg)
   end
   handlers["on-a-stick"] = function(arg)
      opts["on-a-stick"] = true
      v4 = arg
      if not nic_exists(v4) then
         fatal(("Couldn't locate NIC with PCI address '%s'"):format(v4))
      end
   end
   handlers["mirror"] = function (ifname)
      opts["mirror"] = ifname
   end
   function handlers.v4(arg) v4 = arg end
   function handlers.v6(arg) v6 = arg end
   function handlers.y() opts.hydra = true end
   function handlers.b(arg) opts.bench_file = arg end
   handlers["ingress-drop-monitor"] = function (arg)
      if arg == 'flush' or arg == 'warn' then
         scheduling.ingress_drop_monitor = arg
      elseif arg == 'off' then
         scheduling.ingress_drop_monitor = false
      else
         fatal("invalid --ingress-drop-monitor argument: " .. arg
                  .." (valid values: flush, warn, off)")
      end
   end
   function handlers.reconfigurable()
      io.stderr:write("Warning: the --reconfigurable flag has been deprecated")
      io.stderr:write(" as the lwaftr is now always reconfigurable.\n")
   end
   function handlers.j(arg) scheduling.j = arg end
   function handlers.h() show_usage(0) end
   lib.dogetopt(args, handlers, "b:c:vD:yhir:n:j:",
     { conf = "c", v4 = 1, v6 = 1, ["v4-pci"] = 1, ["v6-pci"] = 1,
     verbose = "v", duration = "D", help = "h", virtio = "i", cpu = 1,
     ["ring-buffer-size"] = "r", ["real-time"] = 0, ["bench-file"] = "b",
     ["ingress-drop-monitor"] = 1, ["on-a-stick"] = 1, mirror = 1,
     hydra = "y", reconfigurable = 0, name="n" })
   if ring_buffer_size ~= nil then
      if opts.virtio_net then
         fatal("setting --ring-buffer-size does not work with --virtio")
      end
      opts.ring_buffer_size = ring_buffer_size
   end
   if not conf_file then fatal("Missing required --conf argument.") end
   if opts.mirror then
      assert(opts["on-a-stick"], "Mirror option is only valid in on-a-stick mode")
   end
   if opts["on-a-stick"] then
      scheduling.pci_addrs = { v4 }
      return opts, scheduling, conf_file, v4
   else
      scheduling.pci_addrs = { v4, v6 }
      return opts, scheduling, conf_file, v4, v6
   end
end

-- Requires a V4V6 splitter if running in on-a-stick mode and VLAN tag values
-- are the same for the internal and external interfaces.
local function requires_splitter (opts, conf)
   if opts["on-a-stick"] then
      local _, instance = next(conf.softwire_config.instance)
      local internal_interface = instance.queue.values[1].internal_interface
      local external_interface = instance.queue.values[1].external_interface
      return internal_interface.vlan_tag == external_interface.vlan_tag
   end
   return false
end

function run(args)
   local opts, scheduling, conf_file, v4, v6 = parse_args(args)
   local conf = setup.read_config(conf_file)

   -- If there are v4 or v6 options we need to migrate the configuration in
   -- memory from the PCI device specified, later we'll want to support
   -- selecting multiple devices, this is where you will do it.
   if v4 or v6 then
      conf = migrate_device_on_config(conf, v4, v6)
   end

   local use_splitter = requires_splitter(opts, conf)

   -- If there is a name defined on the command line, it should override
   -- anything defined in the config.
   if opts.name then
      conf.softwire_config.name = opts.name
   end

   local c = config.new()
   local setup_fn, setup_args
   if opts.virtio_net then
      setup_fn, setup_args = setup.load_virt, { 'inetNic', 'b4sideNic' }
   elseif opts["on-a-stick"] then
      setup_fn = setup.load_on_a_stick
      setup_args =
         { { v4_nic_name = 'inetNic', v6_nic_name = 'b4sideNic',
<<<<<<< HEAD
             v4v6 = use_splitter and 'v4v6', mirror = opts.mirror } }
   else
      setup_fn, setup_args = setup.load_phy, { 'inetNic', 'b4sideNic' }
=======
             v4v6 = use_splitter and 'v4v6', pciaddr = v4,
             ring_buffer_size = opts.ring_buffer_size,
             mirror = opts.mirror } }
   else
      setup_fn = setup.load_phy
      setup_args = { 'inetNic', v4, 'b4sideNic', v6, opts.ring_buffer_size }
   end

   if opts.reconfigurable then
      setup.reconfigurable(scheduling, setup_fn, c, conf, unpack(setup_args))
   else
      setup.apply_scheduling(scheduling)
      setup.validate_config(conf)
      setup_fn(c, conf, unpack(setup_args))
>>>>>>> c8df78de
   end

   conf.alarm_notification = true
   setup.reconfigurable(scheduling, setup_fn, c, conf, unpack(setup_args))
   engine.configure(c)

   if opts.verbosity >= 2 then
      local function lnicui_info() engine.report_apps() end
      local t = timer.new("report", lnicui_info, 1e9, 'repeating')
      timer.activate(t)
   end

   if opts.verbosity >= 1 then
      function add_csv_stats_for_pid(pid, write_header)
         local csv = csv_stats.CSVStatsTimer:new(opts.bench_file, opts.hydra, pid)
         -- Link names like "tx" are from the app's perspective, but
         -- these labels are from the perspective of the lwAFTR as a
         -- whole so they are reversed.
         local ipv4_tx = opts.hydra and 'ipv4rx' or 'IPv4 RX'
         local ipv4_rx = opts.hydra and 'ipv4tx' or 'IPv4 TX'
         local ipv6_tx = opts.hydra and 'ipv6rx' or 'IPv6 RX'
         local ipv6_rx = opts.hydra and 'ipv6tx' or 'IPv6 TX'
         if use_splitter then
            csv:add_app('v4v6', { 'v4', 'v4' }, { tx=ipv4_tx, rx=ipv4_rx })
            csv:add_app('v4v6', { 'v6', 'v6' }, { tx=ipv6_tx, rx=ipv6_rx })
         else
            csv:add_app('inetNic', { 'tx', 'rx' }, { tx=ipv4_tx, rx=ipv4_rx })
            csv:add_app('b4sideNic', { 'tx', 'rx' }, { tx=ipv6_tx, rx=ipv6_rx })
         end
         csv:activate(write_header)
      end
      setup.start_sampling(add_csv_stats_for_pid)
   end

   if opts.ingress_drop_monitor then
      io.stderr:write("Warning: Ingress drop monitor not yet supported\n")
   end

   if opts.duration then
      engine.main({duration=opts.duration, report={showlinks=true}})
   else
      engine.main({report={showlinks=true}})
   end
end<|MERGE_RESOLUTION|>--- conflicted
+++ resolved
@@ -172,26 +172,11 @@
       setup_fn = setup.load_on_a_stick
       setup_args =
          { { v4_nic_name = 'inetNic', v6_nic_name = 'b4sideNic',
-<<<<<<< HEAD
-             v4v6 = use_splitter and 'v4v6', mirror = opts.mirror } }
-   else
-      setup_fn, setup_args = setup.load_phy, { 'inetNic', 'b4sideNic' }
-=======
-             v4v6 = use_splitter and 'v4v6', pciaddr = v4,
-             ring_buffer_size = opts.ring_buffer_size,
-             mirror = opts.mirror } }
+             v4v6 = use_splitter and 'v4v6', mirror = opts.mirror,
+             ring_buffer_size = opts.ring_buffer_size } }
    else
       setup_fn = setup.load_phy
-      setup_args = { 'inetNic', v4, 'b4sideNic', v6, opts.ring_buffer_size }
-   end
-
-   if opts.reconfigurable then
-      setup.reconfigurable(scheduling, setup_fn, c, conf, unpack(setup_args))
-   else
-      setup.apply_scheduling(scheduling)
-      setup.validate_config(conf)
-      setup_fn(c, conf, unpack(setup_args))
->>>>>>> c8df78de
+      setup_args = { 'inetNic', 'b4sideNic', opts.ring_buffer_size }
    end
 
    conf.alarm_notification = true
