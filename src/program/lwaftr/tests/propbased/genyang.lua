--- conflicted
+++ resolved
@@ -141,21 +141,6 @@
 local function choose_value_from_ranges(ranges, type_min, type_max)
    local r = math.random()
 
-<<<<<<< HEAD
-   if #rng == 0 or (generate_invalid and r < 0.1) then
-      return choose_bounded(lo, hi)
-   else
-      local lo_rng, hi_rng = unpack(choose(rng))
-
-      if lo_rng == "min" then
-         lo_rng = lo
-      end
-      if hi_rng == "max" then
-         hi_rng = hi
-      end
-
-      return choose_bounded(math.max(lo_rng, lo), math.min(hi_rng, hi))
-=======
    if #ranges == 0 or (generate_invalid and r < 0.1) then
       return choose_bounded(type_min, type_max)
    else
@@ -163,7 +148,6 @@
       if lo == "min" then lo = type_min end
       if hi == "max" then hi = type_max end
       return choose_bounded(lo, hi)
->>>>>>> 2ba2df01
    end
 end
 
@@ -526,11 +510,7 @@
       local val2 = value_from_type({ primitive_type="uint8",
                                      range={ value = {{1, 16}, {18, 32}} } })
       local val3 = value_from_type({ primitive_type="uint8",
-<<<<<<< HEAD
-                                     range={ value = {{'min', 10}, {250, 'max'}} } })
-=======
                                      range={ value = {{"min", 10}, {250, "max"}} } })
->>>>>>> 2ba2df01
       assert(val1 >= 1 and val1 <= 16, string.format("test value: %d", val1))
       assert(val2 >= 1 and val2 <= 32 and val2 ~= 17,
              string.format("test value: %d", val2))
