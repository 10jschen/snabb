--- conflicted
+++ resolved
@@ -47,11 +47,8 @@
    local file = filename and io.open(filename, "w") or io.stdout
    local o = { hydra_mode=hydra_mode, link_data={}, file=file, period=1,
       header = hydra_mode and "benchmark,id,score,unit" or "Time (s)"}
-<<<<<<< HEAD
-=======
    o.ready = false
    o.deferred_apps = {}
->>>>>>> f034af88
    o.pid = pid or S.getpid()
    return setmetatable(o, {__index = CSVStatsTimer})
 end
@@ -109,13 +106,6 @@
 function CSVStatsTimer:set_period(period) self.period = period end
 
 -- Activate the timer with a period of PERIOD seconds.
-<<<<<<< HEAD
-function CSVStatsTimer:activate(write_header)
-   if write_header then
-      self.file:write(self.header..'\n')
-      self.file:flush()
-   end
-=======
 function CSVStatsTimer:start()
    local function tick() return self:tick() end
    self.tick_timer = timer.new('csv_stats', tick, self.period*1e9, 'repeating')
@@ -142,31 +132,12 @@
    -- print header
    self.file:write(self.header..'\n')
    self.file:flush()
->>>>>>> f034af88
    self.start = engine.now()
    self.prev_elapsed = 0
    for _,data in ipairs(self.link_data) do
       data.prev_txpackets = counter.read(data.txpackets)
       data.prev_txbytes = counter.read(data.txbytes)
    end
-<<<<<<< HEAD
-   local function tick() return self:tick() end
-   self.tick_timer = timer.new('csv_stats', tick, self.period*1e9, 'repeating')
-   timer.activate(self.tick_timer)
-   return self.tick_timer
-end
-
-function CSVStatsTimer:check_alive()
-   -- Instances can be terminated periodically, this checks for that and if so
-   -- removes the timer so the3 stats don't get displayed indefinitely.
-   if S.waitpid(self.pid, S.c.W["NOHANG"]) ~= 0 then
-      self.tick_timer.repeating = false
-   end
-end
-
-function CSVStatsTimer:tick()
-   self:check_alive()
-=======
    self.ready = true
    -- Return false for the last time, so that our first reading is
    -- legit.
@@ -175,7 +146,6 @@
 
 function CSVStatsTimer:tick()
    if not self:is_ready() then return end
->>>>>>> f034af88
    local elapsed = engine.now() - self.start
    local dt = elapsed - self.prev_elapsed
    self.prev_elapsed = elapsed
